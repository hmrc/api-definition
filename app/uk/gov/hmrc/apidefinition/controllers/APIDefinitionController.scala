/*
 * Copyright 2018 HM Revenue & Customs
 *
 * Licensed under the Apache License, Version 2.0 (the "License");
 * you may not use this file except in compliance with the License.
 * You may obtain a copy of the License at
 *
 *     http://www.apache.org/licenses/LICENSE-2.0
 *
 * Unless required by applicable law or agreed to in writing, software
 * distributed under the License is distributed on an "AS IS" BASIS,
 * WITHOUT WARRANTIES OR CONDITIONS OF ANY KIND, either express or implied.
 * See the License for the specific language governing permissions and
 * limitations under the License.
 */

package uk.gov.hmrc.apidefinition.controllers

import javax.inject.{Inject, Singleton}
import play.api._
import play.api.http.HeaderNames
import play.api.libs.json._
import play.api.mvc._
import uk.gov.hmrc.apidefinition.config.ControllerConfiguration
import uk.gov.hmrc.apidefinition.models.ErrorCode._
import uk.gov.hmrc.apidefinition.models.JsonFormatters._
import uk.gov.hmrc.apidefinition.models.{APIDefinition, ContextAlreadyDefinedForAnotherService, ErrorCode}
import uk.gov.hmrc.apidefinition.services.APIDefinitionService
import uk.gov.hmrc.apidefinition.utils.APIDefinitionMapper
import uk.gov.hmrc.apidefinition.validators.ApiDefinitionValidator
import uk.gov.hmrc.http.UnauthorizedException
import uk.gov.hmrc.play.http.logging.MdcLoggingExecutionContext._
import uk.gov.hmrc.play.microservice.controller.BaseController

import scala.concurrent.Future

@Singleton
class APIDefinitionController @Inject()(val apiDefinitionService: APIDefinitionService,
                                        val controllerConfiguration: ControllerConfiguration,
                                        val apiDefinitionMapper: APIDefinitionMapper) extends BaseController {

  val fetchByContextTtlInSeconds: String = controllerConfiguration.fetchByContextTtlInSeconds

  def createOrUpdate(): Action[JsValue] = Action.async(BodyParsers.parse.json) { implicit request =>
    handleRequest[APIDefinition](request) { requestBody =>
<<<<<<< HEAD
      Logger.info(s"Create/Update API definition request: $requestBody")
      apiDefinitionService.createOrUpdate(apiDefinitionMapper.mapLegacyStatuses(requestBody)).map { result =>
        Logger.info(s"API definition successfully created/updated: $result")
        Ok(Json.toJson(result))
      } recover {
        // TODO: this should be done in the validators
        case _: ContextAlreadyDefinedForAnotherService =>
          Conflict(error(CONTEXT_ALREADY_DEFINED, "Context is already defined for another service. It must be unique per service."))
      } recover recovery
=======
      ApiDefinitionValidator.validate(requestBody) { validatedDefinition =>
        Logger.info(s"Create/Update API definition request: $validatedDefinition")
        apiDefinitionService.createOrUpdate(apiDefinitionMapper.mapLegacyStatuses(validatedDefinition)).map { result =>
          Logger.info(s"API definition successfully created/updated: $result")
          Ok(Json.toJson(result))
        } recover {
          case _: ContextAlreadyDefinedForAnotherService =>
            Conflict(error(CONTEXT_ALREADY_DEFINED, "Context is already defined for another service. It must be unique per service."))
        } recover recovery
      }
>>>>>>> 1e2d0481
    }
  }

  def delete(serviceName: String): Action[AnyContent] = Action.async { implicit request =>
    apiDefinitionService.delete(serviceName).map { _ => NoContent } recover {
      case e: UnauthorizedException => Forbidden(e.getMessage)
    } recover recovery
  }

  def fetchExtended(serviceName: String):  Action[AnyContent] = Action.async { implicit request =>
    apiDefinitionService.fetchExtendedByServiceName(serviceName, request.queryString.get("email").flatMap(_.headOption)) map {
      case Some(extendedApiDefinition) => Ok(Json.toJson(extendedApiDefinition))
      case _ => NotFound(error(API_DEFINITION_NOT_FOUND, "No API Definition was found"))
    } recover recovery
  }

  def fetch(serviceName: String):  Action[AnyContent] = Action.async { implicit request =>
    apiDefinitionService.fetchByServiceName(serviceName, request.queryString.get("email").flatMap(_.headOption)) map {
      case Some(apiDefinition) => Ok(Json.toJson(apiDefinition))
      case _ => NotFound(error(API_DEFINITION_NOT_FOUND, "No API Definition was found"))
    } recover recovery
  }

  def validate: Action[JsValue] = Action.async(BodyParsers.parse.json) { implicit request =>
    handleRequest[APIDefinition](request) { requestBody =>
      ApiDefinitionValidator.validate(requestBody) { validatedDefinition =>
        Future.successful(Accepted(Json.toJson(validatedDefinition)))
      }
    }
  }

  private def recovery: PartialFunction[Throwable, Result] = {
    case e =>
      Logger.error(s"An unexpected error occurred: ${e.getMessage}", e)
      InternalServerError(error(ErrorCode.INTERNAL_SERVER_ERROR, e.getMessage))
  }

  def queryDispatcher():  Action[AnyContent] = Action.async { implicit request =>

    def getParameter(param: String): String = request.queryString(param).head

    def apiDefinitionToResult(result: Seq[APIDefinition]) = Ok(Json.toJson(result))

    def fetchAllPrivateAPIs() = apiDefinitionService.fetchAllPrivateAPIs()
      .map(apiDefinitionToResult) recover recovery

    def fetchAllPublicAPIs() = apiDefinitionService.fetchAllPublicAPIs()
      .map(apiDefinitionToResult) recover recovery

    def fetchByContext(context: String) = apiDefinitionService.fetchByContext(context).map {
      case Some(api) => Ok(Json.toJson(api)).withHeaders(HeaderNames.CACHE_CONTROL -> s"max-age=$fetchByContextTtlInSeconds")
      case _ => NotFound(error(API_DEFINITION_NOT_FOUND, "No API Definition was found"))
    } recover recovery

    def fetchAllForApplication(applicationId: String) = apiDefinitionService.fetchAllAPIsForApplication(applicationId)
      .map(apiDefinitionToResult) recover recovery

    def fetchAllForCollaborator(email: String) = apiDefinitionService.fetchAllAPIsForCollaborator(email)
      .map(apiDefinitionToResult) recover recovery

    def fetchDefinitionsByType(typeParam: String) = {
      typeParam match {
        case "public" => fetchAllPublicAPIs()
        case "private" => fetchAllPrivateAPIs()
        case _ => Future(BadRequest(error(UNSUPPORTED_ACCESS_TYPE, s"$typeParam is not a supported access type")))
      }
    }

    request.queryString.keys.headOption match {
      case Some("context") => fetchByContext(getParameter("context"))
      case Some("applicationId") => fetchAllForApplication(getParameter("applicationId"))
      case Some("email") => fetchAllForCollaborator(getParameter("email"))
      case Some("type") => fetchDefinitionsByType(getParameter("type"))
      case _ => fetchAllPublicAPIs()
    }
  }

  def publishAll():  Action[AnyContent] = Action.async { implicit request =>
    apiDefinitionService.publishAll().map { _ => NoContent } recover recovery
  }

}<|MERGE_RESOLUTION|>--- conflicted
+++ resolved
@@ -43,17 +43,6 @@
 
   def createOrUpdate(): Action[JsValue] = Action.async(BodyParsers.parse.json) { implicit request =>
     handleRequest[APIDefinition](request) { requestBody =>
-<<<<<<< HEAD
-      Logger.info(s"Create/Update API definition request: $requestBody")
-      apiDefinitionService.createOrUpdate(apiDefinitionMapper.mapLegacyStatuses(requestBody)).map { result =>
-        Logger.info(s"API definition successfully created/updated: $result")
-        Ok(Json.toJson(result))
-      } recover {
-        // TODO: this should be done in the validators
-        case _: ContextAlreadyDefinedForAnotherService =>
-          Conflict(error(CONTEXT_ALREADY_DEFINED, "Context is already defined for another service. It must be unique per service."))
-      } recover recovery
-=======
       ApiDefinitionValidator.validate(requestBody) { validatedDefinition =>
         Logger.info(s"Create/Update API definition request: $validatedDefinition")
         apiDefinitionService.createOrUpdate(apiDefinitionMapper.mapLegacyStatuses(validatedDefinition)).map { result =>
@@ -64,7 +53,6 @@
             Conflict(error(CONTEXT_ALREADY_DEFINED, "Context is already defined for another service. It must be unique per service."))
         } recover recovery
       }
->>>>>>> 1e2d0481
     }
   }
 
