--- conflicted
+++ resolved
@@ -24,188 +24,6 @@
 
   "APIDefinition" should {
 
-<<<<<<< HEAD
-=======
-    "fail validation if an empty serviceBaseUrl is provided" in {
-      lazy val apiDefinition: APIDefinition = APIDefinition("calendar", "", "Calendar API", "My Calendar API", "calendar", Seq(APIVersion("1.0", APIStatus.PROTOTYPED, Some(PublicAPIAccess()), Seq(Endpoint("/today", "Get Today's Date", HttpMethod.GET, AuthType.NONE, ResourceThrottlingTier.UNLIMITED)))), Some(false))
-      assertValidationFailure(apiDefinition, "field 'serviceBaseUrl' is required for API 'Calendar API'")
-    }
-
-    "fail validation if an empty serviceName is provided" in {
-      lazy val apiDefinition: APIDefinition = APIDefinition("", "http://calendar", "Calendar API", "My Calendar API", "calendar", Seq(APIVersion("1.0", APIStatus.PROTOTYPED, Some(PublicAPIAccess()), Seq(Endpoint("/today", "Get Today's Date", HttpMethod.GET, AuthType.NONE, ResourceThrottlingTier.UNLIMITED)))), Some(false))
-      assertValidationFailure(apiDefinition, "field 'serviceName' is required for API 'Calendar API'")
-    }
-
-    "fail validation if a version number is referenced more than once" in {
-      lazy val apiDefinition: APIDefinition = APIDefinition(
-        "calendar",
-        "http://calendar",
-        "Calendar API",
-        "My Calendar API",
-        "calendar",
-        Seq(
-          APIVersion("1.0", APIStatus.PROTOTYPED, Some(PublicAPIAccess()), Seq(Endpoint("/today", "Get Today's Date", HttpMethod.GET, AuthType.NONE, ResourceThrottlingTier.UNLIMITED))),
-          APIVersion("1.1", APIStatus.PROTOTYPED, Some(PublicAPIAccess()), Seq(Endpoint("/today", "Get Today's Date", HttpMethod.GET, AuthType.NONE, ResourceThrottlingTier.UNLIMITED))),
-          APIVersion("1.1", APIStatus.PROTOTYPED, Some(PublicAPIAccess()), Seq(Endpoint("/today", "Get Today's Date", HttpMethod.GET, AuthType.NONE, ResourceThrottlingTier.UNLIMITED))),
-          APIVersion("1.2", APIStatus.PROTOTYPED, Some(PublicAPIAccess()), Seq(Endpoint("/today", "Get Today's Date", HttpMethod.GET, AuthType.NONE, ResourceThrottlingTier.UNLIMITED)))),
-        Some(false))
-      assertValidationFailure(apiDefinition, "version numbers must be unique for API 'Calendar API'")
-    }
-
-    "fail validation if an empty name is provided" in {
-      lazy val apiDefinition: APIDefinition = APIDefinition("calendar", "http://calendar", "", "My Calendar API", "calendar", Seq(APIVersion("1.0", APIStatus.PROTOTYPED, Some(PublicAPIAccess()), Seq(Endpoint("/today", "Get Today's Date", HttpMethod.GET, AuthType.NONE, ResourceThrottlingTier.UNLIMITED)))), Some(false))
-      assertValidationFailure(apiDefinition, "field 'name' is required")
-    }
-
-    "fail validation if an empty context is provided" in {
-      lazy val apiDefinition: APIDefinition = APIDefinition("calendar", "http://calendar", "Calendar API", "My Calendar API", "", Seq(APIVersion("1.0", APIStatus.PROTOTYPED, Some(PublicAPIAccess()), Seq(Endpoint("/today", "Get Today's Date", HttpMethod.GET, AuthType.NONE, ResourceThrottlingTier.UNLIMITED)))), Some(false))
-      assertValidationFailure(apiDefinition, "field 'context' is required for API 'Calendar API'")
-    }
-
-    "fail validation if an empty description is provided" in {
-      lazy val apiDefinition: APIDefinition = APIDefinition("calendar", "http://calendar", "Calendar API", "", "calendar", Seq(APIVersion("1.0", APIStatus.PROTOTYPED, Some(PublicAPIAccess()), Seq(Endpoint("/today", "Get Today's Date", HttpMethod.GET, AuthType.NONE, ResourceThrottlingTier.UNLIMITED)))), Some(false))
-      assertValidationFailure(apiDefinition, "field 'description' is required for API 'Calendar API'")
-    }
-
-    "fail validation when no APIVersion is provided" in {
-      lazy val apiDefinition: APIDefinition = APIDefinition("calendar", "http://calendar", "Calendar API", "My Calendar API", "calendar", Nil, None)
-      assertValidationFailure(apiDefinition, "at least one version is required for API 'Calendar API'")
-    }
-
-    "fail validation when no Endpoint is provided" in {
-      lazy val apiDefinition: APIDefinition = APIDefinition("calendar", "http://calendar", "Calendar API", "My Calendar API", "calendar", Seq(APIVersion("1.0", APIStatus.PROTOTYPED, Some(PublicAPIAccess()), Nil)), Some(false))
-      assertValidationFailure(apiDefinition, "at least one endpoint is required for API 'Calendar API' version '1.0'")
-    }
-
-    val moneyEndpoint = Endpoint(
-      uriPattern = "/payments",
-      endpointName = "Check Payments",
-      method = HttpMethod.GET,
-      authType = AuthType.USER,
-      throttlingTier = ResourceThrottlingTier.UNLIMITED,
-      scope = Some("read:money"))
-
-    val moneyApiVersion = APIVersion(
-      version = "1.0",
-      status = APIStatus.PROTOTYPED,
-      endpoints = Seq(moneyEndpoint))
-
-    lazy val moneyApiDefinition = APIDefinition(
-      serviceName = "money",
-      serviceBaseUrl = "http://www.money.com",
-      name = "Money API",
-      description = "API for checking payments",
-      context = "money",
-      versions = Seq(moneyApiVersion),
-      requiresTrust = Some(false))
-
-    def assertContextValidation: String => Unit = { ctx: String =>
-      lazy val apiDefinition = moneyApiDefinition.copy(context = ctx)
-      assertValidationFailure(apiDefinition, s"invalid context for API 'Money API': $ctx")
-    }
-
-    "fail validation when the context starts with '/' " in {
-      assertContextValidation("/hi")
-    }
-
-    "fail validation when the context ends with '/' " in {
-      assertContextValidation("hi/")
-    }
-
-    "fail validation when the context contains '//' " in {
-      assertContextValidation("hi//aloha")
-    }
-
-    val specialChars = List(
-      ' ', '@', '%', '£', '*', '\\', '|', '$', '~', '^', ';', '=', ''',
-      '<', '>', '"', '?', '!', ',', '.', ':', '&', '[', ']', '(' ,')'
-    )
-
-    ('{' :: '}' :: specialChars).foreach { char: Char =>
-      s"fail validation if the API contains '$char' in the context" in {
-        lazy val ctx = s"my-context_$char"
-        lazy val apiDefinition = moneyApiDefinition.copy(context = ctx)
-        assertValidationFailure(apiDefinition, s"invalid context for API 'Money API': $ctx")
-      }
-    }
-
-    "fail validation when the endpoint URI is empty" in {
-
-      lazy val apiDefinition = moneyApiDefinition.copy(
-        versions = Seq(moneyApiVersion.copy(endpoints = Seq(moneyEndpoint.copy(uriPattern = ""))))
-      )
-
-      assertValidationFailure(apiDefinition, s"URI pattern is required for endpoint 'Check Payments' in the API 'Money API' version '1.0'")
-    }
-
-    specialChars.foreach { char: Char =>
-      s"fail validation if the endpoint contains $char in the URI" in {
-        lazy val endpointUri = s"/payments$char"
-        lazy val apiDefinition = moneyApiDefinition.copy(
-          versions = Seq(moneyApiVersion.copy(endpoints = Seq(moneyEndpoint.copy(uriPattern = endpointUri))))
-        )
-
-        assertValidationFailure(apiDefinition, s"invalid URI pattern for endpoint 'Check Payments' in the API 'Money API' version '1.0': $endpointUri")
-      }
-    }
-
-    "pass validation if the API definition contains the root endpoint" in {
-      moneyApiDefinition.copy(
-        versions = Seq(moneyApiVersion.copy(endpoints = Seq(moneyEndpoint.copy(uriPattern = "/"))))
-      )
-    }
-
-    "fail validation if the endpoint defines path parameters with ':'" in {
-
-      val endpoint =  "/hello/:friend"
-      lazy val apiDefinition = moneyApiDefinition.copy(
-        versions = Seq(moneyApiVersion.copy(endpoints = Seq(moneyEndpoint.copy(uriPattern = endpoint))))
-      )
-
-      assertValidationFailure(apiDefinition, s"invalid URI pattern for endpoint 'Check Payments' in the API 'Money API' version '1.0': $endpoint")
-    }
-
-    val pathParameterUris = List("/{}", "/}{", "/hello{{friend}}", "/hello/my{brother}", "/hello/}friend{", "/hello/{0friend}", "/hello/{my/friend}")
-    pathParameterUris.foreach { endpointUri: String =>
-      s"fail validation if the endpoint ($endpointUri) defines path parameters incorrectly" in {
-        lazy val apiDefinition = moneyApiDefinition.copy(
-          versions = Seq(moneyApiVersion.copy(endpoints = Seq(moneyEndpoint.copy(uriPattern = endpointUri))))
-        )
-
-        assertValidationFailure(apiDefinition, s"invalid URI pattern for endpoint 'Check Payments' in the API 'Money API' version '1.0': $endpointUri")
-      }
-    }
-
-    val moneyQueryParameter = Parameter("startDate")
-
-    "fail validation when a query parameter name is empty" in {
-
-      lazy val apiDefinition = moneyApiDefinition.copy(
-        versions = Seq(moneyApiVersion.copy(endpoints = Seq(moneyEndpoint.copy(queryParameters = Some(Seq(moneyQueryParameter.copy(name = "")))))))
-      )
-
-      assertValidationFailure(apiDefinition, "query parameter name is required for endpoint 'Check Payments' in the API 'Money API' version '1.0'")
-    }
-
-    ('/' :: '{' :: '}' :: specialChars).foreach { char =>
-      s"fail validation when a query parameter name contains '$char' in the name" in {
-
-        lazy val apiDefinition = moneyApiDefinition.copy(
-          versions = Seq(moneyApiVersion.copy(endpoints = Seq(moneyEndpoint.copy(queryParameters = Some(Seq(moneyQueryParameter.copy(name = s"param$char")))))))
-        )
-
-        assertValidationFailure(apiDefinition, s"invalid query parameter name for endpoint 'Check Payments' in the API 'Money API' version '1.0': param$char")
-      }
-    }
-
-    "fail validation when a scope is provided but auth type is 'application'" in {
-      lazy val apiDefinition: APIDefinition = APIDefinition("calendar", "http://calendar", "Calendar API", "My Calendar API", "calendar",
-        Seq(APIVersion("1.0", APIStatus.PROTOTYPED, Some(PublicAPIAccess()), Seq(Endpoint("/uriPattern", "endpointName", HttpMethod.GET,
-          AuthType.APPLICATION, ResourceThrottlingTier.UNLIMITED, Some("scope"))))), None)
-      assertValidationFailure(apiDefinition, "scope is not allowed for endpoint 'endpointName' in the API 'Calendar API' version '1.0'")
-    }
-
->>>>>>> 1aa3ec1b
     "read from JSON when the API access type is PUBLIC and there is no whitelist" in {
       val body =
         """{
