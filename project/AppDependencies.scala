import play.core.PlayVersion
import sbt._

object AppDependencies {
  def apply(): Seq[ModuleID] = dependencies ++ testDependencies

  private val bootstrapVersion = "7.15.0"
  private val mongoPlayVersion = "0.74.0"
  val apiDomainVersion = "0.11.0"
  val commonDomainVersion = "0.10.0"

  private lazy val dependencies = Seq(
    "uk.gov.hmrc"       %% "bootstrap-backend-play-28" % bootstrapVersion,
    "uk.gov.hmrc.mongo" %% "hmrc-mongo-play-28"        % mongoPlayVersion,
    "uk.gov.hmrc"       %% "api-platform-api-domain"   % apiDomainVersion,
    "uk.gov.hmrc"       %% "raml-tools"                % "1.23.0"
  )

  private lazy val testDependencies = Seq(
<<<<<<< HEAD
    "uk.gov.hmrc"              %% "bootstrap-test-play-28"  % bootstrapVersion,
    "uk.gov.hmrc.mongo"        %% "hmrc-mongo-test-play-28" % mongoPlayVersion,
    "org.scalaj"               %% "scalaj-http"             % "2.4.2",
    "org.scalatest"            %% "scalatest"               % "3.2.17",
    "org.mockito"              %% "mockito-scala-scalatest" % "1.17.22",
    "com.typesafe.play"        %% "play-test"               % PlayVersion.current,
    "de.leanovate.play-mockws" %% "play-mockws"             % "2.8.1",
    "com.vladsch.flexmark"     %  "flexmark-all"            % "0.62.2"
=======
    "uk.gov.hmrc"                 %% "bootstrap-test-play-28"            % bootstrapVersion,
    "uk.gov.hmrc.mongo"           %% "hmrc-mongo-test-play-28"           % mongoPlayVersion,
    "org.scalaj"                  %% "scalaj-http"                       % "2.4.2",
    "org.mockito"                 %% "mockito-scala-scalatest"           % "1.17.29",
    "org.scalatest"               %% "scalatest"                         % "3.2.17",
    "com.typesafe.play"           %% "play-test"                         % PlayVersion.current,
    "de.leanovate.play-mockws"    %% "play-mockws"                       % "2.8.1",
    "uk.gov.hmrc"                 %% "api-platform-test-common-domain"   % commonDomainVersion,
>>>>>>> 279805b5
  ).map(_ % "test, component")
}<|MERGE_RESOLUTION|>--- conflicted
+++ resolved
@@ -17,24 +17,14 @@
   )
 
   private lazy val testDependencies = Seq(
-<<<<<<< HEAD
     "uk.gov.hmrc"              %% "bootstrap-test-play-28"  % bootstrapVersion,
     "uk.gov.hmrc.mongo"        %% "hmrc-mongo-test-play-28" % mongoPlayVersion,
     "org.scalaj"               %% "scalaj-http"             % "2.4.2",
+    "org.mockito"              %% "mockito-scala-scalatest" % "1.17.29",
+    "com.typesafe.play"        %% "play-test"               % PlayVersion.current,
     "org.scalatest"            %% "scalatest"               % "3.2.17",
-    "org.mockito"              %% "mockito-scala-scalatest" % "1.17.22",
-    "com.typesafe.play"        %% "play-test"               % PlayVersion.current,
-    "de.leanovate.play-mockws" %% "play-mockws"             % "2.8.1",
-    "com.vladsch.flexmark"     %  "flexmark-all"            % "0.62.2"
-=======
-    "uk.gov.hmrc"                 %% "bootstrap-test-play-28"            % bootstrapVersion,
-    "uk.gov.hmrc.mongo"           %% "hmrc-mongo-test-play-28"           % mongoPlayVersion,
-    "org.scalaj"                  %% "scalaj-http"                       % "2.4.2",
-    "org.mockito"                 %% "mockito-scala-scalatest"           % "1.17.29",
-    "org.scalatest"               %% "scalatest"                         % "3.2.17",
-    "com.typesafe.play"           %% "play-test"                         % PlayVersion.current,
-    "de.leanovate.play-mockws"    %% "play-mockws"                       % "2.8.1",
-    "uk.gov.hmrc"                 %% "api-platform-test-common-domain"   % commonDomainVersion,
->>>>>>> 279805b5
+    "com.vladsch.flexmark"     %  "flexmark-all"            % "0.62.2",
+    "uk.gov.hmrc"              %% "api-platform-test-common-domain"   % commonDomainVersion,
+    "de.leanovate.play-mockws" %% "play-mockws"             % "2.8.1"
   ).map(_ % "test, component")
 }